--- conflicted
+++ resolved
@@ -9,11 +9,8 @@
 PyCall = "438e738f-606a-5dbb-bf0a-cddfbfd45ab0"
 
 [compat]
-<<<<<<< HEAD
 Plots = "1"
-=======
 PyCall = "1"
->>>>>>> 30756eaf
 OrdinaryDiffEq = "5"
 julia = "1"
 
